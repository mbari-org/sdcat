# sightwire, Apache-2.0 license
# Filename: cluster/commands.py
# Description:  Clustering commands

import re
import shutil
import uuid
from datetime import datetime
from pathlib import Path

import click
import ephem
import os
import pandas as pd
import pytz
import torch
from PIL import Image

from sdcat import common_args
from sdcat.config import config as cfg
from sdcat.logger import info, err, warn
from sdcat.cluster.cluster import cluster_vits


@click.command('detections', help='Cluster detections. See cluster --config-ini to override cluster defaults.')
@common_args.config_ini
@common_args.start_image
@common_args.end_image
@click.option('--det-dir', help='Input folder(s) with raw detection results', multiple=True)
@click.option('--save-dir', help='Output directory to save clustered detection results')
@click.option('--device', help='Device to use, e.g. cpu or cuda:0', type=str)
@click.option('--alpha', help='Alpha is a parameter that controls the linkage. See https://hdbscan.readthedocs.io/en/latest/parameter_selection.html. Default is 0.92. Increase for less conservative clustering, e.g. 1.0', type=float)
@click.option('--cluster-selection-epsilon', help='Epsilon is a parameter that controls the linkage. Default is 0. Increase for less conservative clustering', type=float)
@click.option('--min-cluster-size', help='The minimum number of samples in a group for that group to be considered a cluster. Default is 2. Increase for less conservative clustering, e.g. 5, 15', type=int)
def run_cluster_det(det_dir, save_dir, device, config_ini, alpha, cluster_selection_epsilon, min_cluster_size, start_image, end_image):
    config = cfg.Config(config_ini)
    max_area = int(config('cluster', 'max_area'))
    min_area = int(config('cluster', 'min_area'))
    min_saliency = int(config('cluster', 'min_saliency'))
    min_samples = int(config('cluster', 'min_samples'))
    alpha = alpha if alpha else float(config('cluster', 'alpha'))
    min_cluster_size = min_cluster_size if min_cluster_size else int(config('cluster', 'min_cluster_size'))
    cluster_selection_epsilon = cluster_selection_epsilon if cluster_selection_epsilon else float(config('cluster','cluster_selection_epsilon'))
    remove_corners = config('cluster', 'remove_corners')
    latitude = float(config('cluster', 'latitude'))
    longitude = float(config('cluster', 'longitude'))
    min_score = float(config('cluster', 'min_score'))
    min_similarity = float(config('cluster', 'min_similarity'))
    model = config('cluster', 'model')

    if device:
        num_devices = torch.cuda.device_count()
        info(f'{num_devices} cuda devices available')
        info(f'Using device {device}')
        if 'cuda' in device:
            device_num = device.split(':')[-1]
            info(f'Setting CUDA_VISIBLE_DEVICES to {device_num}')
            torch.cuda.set_device(device)
            os.environ['CUDA_VISIBLE_DEVICES'] = device_num

    save_dir = Path(save_dir)
    save_dir.mkdir(parents=True, exist_ok=True)

    detections = []
    for d in det_dir:
        info(f'Searching in {d}')
        d_path = Path(d)
        if not d_path.exists():
            err(f'Input path {d} does not exist.')
            return

        detections.extend(d_path.rglob('*.csv'))

    # Combine all the detections into a single dataframe
    df = pd.DataFrame()

    crop_path = save_dir / 'crops'
    crop_path.mkdir(parents=True, exist_ok=True)

    for d in detections:
        df_new = pd.read_csv(d, sep=',')

        # concatenate to the df dataframe
        df = pd.concat([df, df_new], ignore_index=True)

    # Remove any duplicate rows; duplicates have the same .x, .y, .xx, .xy,
    df = df.drop_duplicates(subset=['x', 'y', 'xx', 'xy'])

    info(f'Found {len(df)} detections in {det_dir}')

    if len(df) == 0:
        info(f'No detections found in {det_dir}')
        return

    # Check if the image_path column is empty
    if df['image_path'].isnull().values.any():
        err(f'Found {df["image_path"].isnull().sum()} detections with no image_path')
        return

    # Sort the dataframe by image_path to make sure the images are in order for start_image and end_image filtering
    df = df.sort_values(by='image_path')

    # If start_image is set, find the index of the start_image in the list of images
    if start_image:
        start_image = Path(start_image)
        start_image = start_image.resolve()
        start_image = start_image.stem
        start_image_index = df[df['image_path'].str.contains(start_image)].index[0]
        df = df.iloc[start_image_index:]

    # If end_image is set, find the index of the end_image in the list of images
    if end_image:
        end_image = Path(end_image)
        end_image = end_image.resolve()
        end_image = end_image.stem
        end_image_index = df[df['image_path'].str.contains(end_image)].index[0]
        df = df.iloc[:end_image_index]

    # Filter by saliency, area, score or day/night
    size_before = len(df)
    if 'saliency' in df.columns:
        df = df[(df['saliency'] > min_saliency) | (df['saliency'] == -1)]
    if 'area' in df.columns:
        df = df[(df['area'] > min_area) & (df['area'] < max_area)]
    if 'score' in df.columns:
        df = df[(df['score'] > min_score)]
    size_after = len(df)
    info(f'Removed {size_before - size_after} detections outside of area, saliency, or too low scoring')

    # Add in a column for the unique crop name for each detection with a unique id
    # create a unique uuid based on the md5 hash of the box in the row
    df['crop_path'] = df.apply(lambda
                                   row: f"{crop_path}/{uuid.uuid5(uuid.NAMESPACE_DNS, str(row['x']) + str(row['y']) + str(row['xx']) + str(row['xy']))}.png",
                               axis=1)

    # Add in a column for the unique crop name for each detection with a unique id
    df['cluster_id'] = -1  # -1 is the default value and means that the image is not in a cluster

    # Remove small or large detections before clustering
    size_before = len(df)
    info(f'Searching through {size_before} detections')
    df = df[(df['area'] > min_area) & (df['area'] < max_area)]
    size_after = len(df)
    info(f'Removed {size_before - size_after} detections that were too large or too small')

    def within_1_percent_of_corners(row):
        threshold = 0.01  # 1% threshold

        x, y, xx, yy = row['x'], row['y'], row['xx'], row['xy']

        # Check if any of the coordinates are within 1% of the image corners
        return (
                (0 <= x <= threshold or 1 - threshold <= x <= 1) or
                (0 <= y <= threshold or 1 - threshold <= y <= 1) or
                (0 <= xx <= threshold or 1 - threshold <= xx <= 1) or
                (0 <= yy <= threshold or 1 - threshold <= yy <= 1)
        )

    if remove_corners:
        # Remove any detections that are in any corner of the image
        size_before = len(df)
        df = df[~df.apply(within_1_percent_of_corners, axis=1)]
        size_after = len(df)
        info(f'Removed {size_before - size_after} detections that were in the corners of the image')

    pattern_date1 = re.compile(r'(\d{4})(\d{2})(\d{2})T(\d{2})(\d{2})(\d{2})Z')  # 20161025T184500Z
    pattern_date2 = re.compile(r'(\d{4})(\d{2})(\d{2})T(\d{2})(\d{2})(\d{2})Z\d*mF*')
    pattern_date3 = re.compile(r'(\d{2})(\d{2})(\d{2})T(\d{2})(\d{2})(\d{2})Z')  # 161025T184500Z
    pattern_date4 = re.compile(r'(\d{2})-(\d{2})-(\d{2})T(\d{2})_(\d{2})_(\d{2})-')  # 16-06-06T16_04_54
    pattern_number = re.compile(r'^DSC(\d+)\.JPG')

    # Grab any additional metadata from the image name, e.g. depth, yearday, number, day/night
    depth = {}
    yearday = {}
    number = {}
    day_flag = {}
    observer = ephem.Observer()
    observer.lat = latitude
    observer.lon = longitude

    def is_day(utc_dt):
        observer.date = utc_dt
        sun = ephem.Sun(observer)
        if sun.alt > 0:
            return 1
        return 0

    for index, row in sorted(df.iterrows()):
        image_name = Path(row.image_path).name
        for depth_str in ['50m', '100m', '200m', '300m', '400m', '500m', '299m', '250m', '150m', '199m']:
            if depth_str in image_name:
                depth[index] = int(depth_str.split('m')[0])
        if pattern_date1.search(image_name):
            match = pattern_date1.search(image_name).groups()
            year, month, day, hour, minute, second = map(int, match)
            dt = datetime(year, month, day, hour, minute, second, tzinfo=pytz.utc)
            yearday[index] = int(dt.strftime("%j")) - 1
            day_flag[index] = is_day(dt)
        if pattern_date2.search(image_name):
            match = pattern_date2.search(image_name).groups()
            year, month, day, hour, minute, second = map(int, match)
            dt = datetime(year, month, day, hour, minute, second, tzinfo=pytz.utc)
            yearday[index] = int(dt.strftime("%j")) - 1
            day_flag[index] = is_day(dt)
        if pattern_date3.search(image_name):
            match = pattern_date3.search(image_name).groups()
            year, month, day, hour, minute, second = map(int, match)
            dt = datetime(year, month, day, hour, minute, second, tzinfo=pytz.utc)
            yearday[index] = int(dt.strftime("%j")) - 1
            day_flag[index] = is_day(dt)
        if pattern_date4.search(image_name):
            match = pattern_date4.search(image_name).groups()
            year, month, day, hour, minute, second = map(int, match)
            dt = datetime(year, month, day, hour, minute, second, tzinfo=pytz.utc)
            yearday[index] = int(dt.strftime("%j")) - 1
            day_flag[index] = is_day(dt)
        if pattern_number.search(image_name):
            match = pattern_number.match(image_name)
            numeric = int(match.group(1))
            number[index] = numeric

    # Add the depth, yearday, day, and night columns to the dataframe if they exist
    if len(depth) > 0:
        df['depth'] = depth
        df['depth'] = df['depth'].astype(int)
    if len(yearday) > 0:
        df['yearday'] = yearday
        df['yearday'] = df['yearday'].astype(int)
    if len(number) > 0:
        df['frame'] = number
    if len(day_flag) > 0:
        df['day'] = day_flag
        df['day'] = df['day'].astype(int)

    # Filter by day/night
    # size_before = len(df)
    # df = df[df['day'] == 1]
    # size_after = len(df)
    # info(f'Removed {size_before - size_after} detections that were at night')

    # Replace any NaNs with 0
    df.fillna(0)

    # Print the first 5 rows of the dataframe
    info(df.head(5))

    if len(df) > 0:
        # A prefix for the output files to make sure the output is unique for each execution
        prefix = f'{model}_{datetime.now().strftime("%Y%m%d_%H%M%S")}'

        # Cluster the detections
        df_cluster = cluster_vits(prefix, model, df, save_dir, alpha, cluster_selection_epsilon, min_similarity,
                                  min_cluster_size, min_samples)

        # Merge the results with the original DataFrame
        df.update(df_cluster)

        # Save the clustered detections to a csv file and a copy of the config.ini file
        df.to_csv(save_dir / f'{prefix}_cluster_detections.csv', index=False, header=True)
        shutil.copy(Path(config_ini), save_dir / f'{prefix}_config.ini')
    else:
        warn(f'No detections found to cluster')

<<<<<<< HEAD

=======
>>>>>>> 76ec8958
@click.command('roi', help='Cluster roi. See cluster --config-ini to override cluster defaults.')
@common_args.config_ini
@click.option('--roi-dir', help='Input folder(s) with raw ROI images', multiple=True)
@click.option('--save-dir', help='Output directory to save clustered detection results')
@click.option('--device', help='Device to use, e.g. cpu or cuda:0', type=str)
@click.option('--alpha', help='Alpha is a parameter that controls the linkage. See https://hdbscan.readthedocs.io/en/latest/parameter_selection.html. Default is 0.92. Increase for less conservative clustering, e.g. 1.0', type=float)
@click.option('--cluster-selection-epsilon', help='Epsilon is a parameter that controls the linkage. Default is 0. Increase for less conservative clustering', type=float)
@click.option('--min-cluster-size', help='The minimum number of samples in a group for that group to be considered a cluster. Default is 2. Increase for less conservative clustering, e.g. 5, 15', type=int)
def run_cluster_roi(roi_dir, save_dir, device, config_ini, alpha, cluster_selection_epsilon, min_cluster_size):
    config = cfg.Config(config_ini)
<<<<<<< HEAD
    max_area = int(config('cluster', 'max_area'))
    min_area = int(config('cluster', 'min_area'))
=======
>>>>>>> 76ec8958
    min_samples = int(config('cluster', 'min_samples'))
    alpha = alpha if alpha else float(config('cluster', 'alpha'))
    min_cluster_size = min_cluster_size if min_cluster_size else int(config('cluster', 'min_cluster_size'))
    cluster_selection_epsilon = cluster_selection_epsilon if cluster_selection_epsilon else float(config('cluster','cluster_selection_epsilon'))
    min_similarity = float(config('cluster', 'min_similarity'))
    model = config('cluster', 'model')

    if device:
        num_devices = torch.cuda.device_count()
        info(f'{num_devices} cuda devices available')
        info(f'Using device {device}')
        if 'cuda' in device:
            device_num = device.split(':')[-1]
            info(f'Setting CUDA_VISIBLE_DEVICES to {device_num}')
            torch.cuda.set_device(device)
            os.environ['CUDA_VISIBLE_DEVICES'] = device_num

    save_dir = Path(save_dir)
    save_dir.mkdir(parents=True, exist_ok=True)

    # Grab all images from the input directories
    supported_extensions = ['.png', '.jpg', '.jpeg', '.JPG', '.JPEG', '.PNG']
    images = []

    for r in roi_dir:
        roi_path = Path(r)
        for ext in supported_extensions:
            images.extend(list(roi_path.rglob(f'*{ext}')))

    # Create a dataframe to store the combined data in an image_path column in sorted order
    df = pd.DataFrame()
    df['image_path'] = images

    # Convert the image_path column to a string
    df['image_path'] = df['image_path'].astype(str)

    info(f'Found {len(df)} detections in {roi_dir}')

    if len(df) == 0:
        info(f'No detections found in {roi_dir}')
        return

    # Sort the dataframe by image_path to make sure the images are in order for start_image and end_image filtering
    df = df.sort_values(by='image_path')

    # Add the image_width and image_height columns to the dataframe
    for index, row in df.iterrows():
        im_size = Image.open(row['image_path']).size
        df.at[index, 'image_width'] = im_size[0]
        df.at[index, 'image_height'] = im_size[1]
    df['image_width'] = df['image_width'].astype(int)
    df['image_height'] = df['image_height'].astype(int)

    # Create a unique crop name for each detection with a unique id
    crop_path = save_dir / 'crops'
    crop_path.mkdir(parents=True, exist_ok=True)
    df['crop_path'] = df.apply(lambda row:
                               f'{crop_path}/{uuid.uuid5(uuid.NAMESPACE_DNS, row["image_path"])}.png',
                               axis=1)

    # Add in a column for the unique crop name for each detection with a unique id
    df['cluster_id'] = -1  # -1 is the default value and means that the image is not in a cluster

    # Replace any NaNs with 0
    df.fillna(0)

    # Print the first 5 rows of the dataframe
    info(df.head(5))

    if len(df) > 0:
        # A prefix for the output files to make sure the output is unique for each execution
        prefix = f'{model}_{datetime.now().strftime("%Y%m%d_%H%M%S")}'

        # Cluster the detections
        df_cluster = cluster_vits(prefix, model, df, save_dir, alpha, cluster_selection_epsilon, min_similarity,
                                  min_cluster_size, min_samples, roi=True)

        # Merge the results with the original DataFrame
        df.update(df_cluster)

        # Save the clustered detections to a csv file and a copy of the config.ini file
        df.to_csv(save_dir / f'{prefix}_cluster_detections.csv', index=False, header=True)
        shutil.copy(Path(config_ini), save_dir / f'{prefix}_config.ini')
    else:
        warn(f'No detections found to cluster')<|MERGE_RESOLUTION|>--- conflicted
+++ resolved
@@ -260,11 +260,7 @@
         shutil.copy(Path(config_ini), save_dir / f'{prefix}_config.ini')
     else:
         warn(f'No detections found to cluster')
-
-<<<<<<< HEAD
-
-=======
->>>>>>> 76ec8958
+ 
 @click.command('roi', help='Cluster roi. See cluster --config-ini to override cluster defaults.')
 @common_args.config_ini
 @click.option('--roi-dir', help='Input folder(s) with raw ROI images', multiple=True)
@@ -275,11 +271,6 @@
 @click.option('--min-cluster-size', help='The minimum number of samples in a group for that group to be considered a cluster. Default is 2. Increase for less conservative clustering, e.g. 5, 15', type=int)
 def run_cluster_roi(roi_dir, save_dir, device, config_ini, alpha, cluster_selection_epsilon, min_cluster_size):
     config = cfg.Config(config_ini)
-<<<<<<< HEAD
-    max_area = int(config('cluster', 'max_area'))
-    min_area = int(config('cluster', 'min_area'))
-=======
->>>>>>> 76ec8958
     min_samples = int(config('cluster', 'min_samples'))
     alpha = alpha if alpha else float(config('cluster', 'alpha'))
     min_cluster_size = min_cluster_size if min_cluster_size else int(config('cluster', 'min_cluster_size'))
